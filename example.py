# Copyright (c) Meta Platforms, Inc. and affiliates.
# This software may be used and distributed according to the terms of the GNU General Public License version 3.

from typing import Tuple
import os
import sys
import torch
import fire
import time
import json
import logging
from datetime import datetime

from flask import Flask, request
from pathlib import Path

from fairscale.nn.model_parallel.initialize import initialize_model_parallel

from llama import ModelArgs, Transformer, Tokenizer, LLaMA

app = Flask(__name__)

@app.errorhandler(400)
def handle_400_error(e):
    app.logger.error(f"Bad request: {e}")
    return "Bad request", 400

def setup_model_parallel() -> Tuple[int, int]:
    local_rank = int(os.environ.get("LOCAL_RANK", -1))
    world_size = int(os.environ.get("WORLD_SIZE", -1))

    torch.distributed.init_process_group("gloo")
    initialize_model_parallel(world_size)
    torch.cuda.set_device(local_rank)

    # seed must be the same in all processes
    # torch.manual_seed(1)
    return local_rank, world_size


def load(
    ckpt_dir: str,
    tokenizer_path: str,
    local_rank: int,
    world_size: int,
    max_seq_len: int,
    max_batch_size: int,
) -> LLaMA:
    start_time = time.time()
    checkpoints = sorted(Path(ckpt_dir).glob("*.pth"))
    assert world_size == len(
        checkpoints
    ), f"Loading a checkpoint for MP={len(checkpoints)} but world size is {world_size}"
    ckpt_path = checkpoints[local_rank]
    print("Loading")
    checkpoint = torch.load(ckpt_path, map_location="cpu")
    with open(Path(ckpt_dir) / "params.json", "r") as f:
        params = json.loads(f.read())

<<<<<<< HEAD
    model_args: ModelArgs = ModelArgs(max_seq_len=2048, max_batch_size=1, **params)
=======
    model_args: ModelArgs = ModelArgs(
        max_seq_len=max_seq_len, max_batch_size=max_batch_size, **params
    )
>>>>>>> e6145a03
    tokenizer = Tokenizer(model_path=tokenizer_path)
    model_args.vocab_size = tokenizer.n_words
    torch.set_default_tensor_type(torch.cuda.HalfTensor)
    model = Transformer(model_args).cuda().half()
    torch.set_default_tensor_type(torch.FloatTensor)
    model.load_state_dict(checkpoint, strict=False)

    generator = LLaMA(model, tokenizer)
    print(f"Loaded in {time.time() - start_time:.2f} seconds")
    return generator

<<<<<<< HEAD
generator = None

@app.route("/v1/engines", methods=["GET"])
def engines():
    return { "data": [{"ready": True, "id": "llama"}] }

@app.route("/v1/engines/llama/completions", methods=["POST"])
def chat():
    try:
        # important for stable work on 16gb gpu
        import gc
        gc.collect()
        try:
            torch.cuda.empty_cache()
        except:
            pass

        prompt = request.json.get("prompt", "Hello, world!")
        max_tokens = request.json.get("max_tokens", 120)
        temperature = request.json.get("temperature", 0.9)
        
        results = generator.generate([prompt], max_gen_len=max_tokens, temperature=temperature, top_p=0.95)[0].removeprefix(prompt)
        
    except Exception as e:
        print(f"Error: {e}")
        results = ""

    curr_dt = datetime.now()
    return {
        "id": "I don't need id, lmao",
        "object": "text_completion",
        "created": int(round(curr_dt.timestamp())),
        "model": "llama-7B",
        "choices": [
            {
                "text": results,
                "index": 0,
                "logprobs": None,
                "finish_reason": "length"
            }
        ]
    }

def main(ckpt_dir: str = "../llama_model/7B", tokenizer_path: str = "../llama_model/tokenizer.model"):
    local_rank, world_size = setup_model_parallel()
    if local_rank > 0:
        sys.stdout = open(os.devnull, 'w')

    global generator
    generator = load(ckpt_dir, tokenizer_path, local_rank, world_size)
=======

def main(
    ckpt_dir: str,
    tokenizer_path: str,
    temperature: float = 0.8,
    top_p: float = 0.95,
    max_seq_len: int = 512,
    max_batch_size: int = 32,
):
    local_rank, world_size = setup_model_parallel()
    if local_rank > 0:
        sys.stdout = open(os.devnull, "w")

    generator = load(
        ckpt_dir, tokenizer_path, local_rank, world_size, max_seq_len, max_batch_size
    )

    prompts = [
        # For these prompts, the expected answer is the natural continuation of the prompt
        "I believe the meaning of life is",
        "Simply put, the theory of relativity states that ",
        "Building a website can be done in 10 simple steps:\n",
        # Few shot prompts: https://huggingface.co/blog/few-shot-learning-gpt-neo-and-inference-api
        """Tweet: "I hate it when my phone battery dies."
Sentiment: Negative
###
Tweet: "My day has been 👍"
Sentiment: Positive
###
Tweet: "This is the link to the article"
Sentiment: Neutral
###
Tweet: "This new music video was incredibile"
Sentiment:""",
        """Translate English to French:

sea otter => loutre de mer

peppermint => menthe poivrée

plush girafe => girafe peluche

cheese =>""",
    ]
    results = generator.generate(
        prompts, max_gen_len=256, temperature=temperature, top_p=top_p
    )

    for result in results:
        print(result)
        print("\n==================================\n")
>>>>>>> e6145a03

    app.run(host="0.0.0.0", port=1234)

if __name__ == "__main__":
    fire.Fire(main)<|MERGE_RESOLUTION|>--- conflicted
+++ resolved
@@ -57,13 +57,7 @@
     with open(Path(ckpt_dir) / "params.json", "r") as f:
         params = json.loads(f.read())
 
-<<<<<<< HEAD
     model_args: ModelArgs = ModelArgs(max_seq_len=2048, max_batch_size=1, **params)
-=======
-    model_args: ModelArgs = ModelArgs(
-        max_seq_len=max_seq_len, max_batch_size=max_batch_size, **params
-    )
->>>>>>> e6145a03
     tokenizer = Tokenizer(model_path=tokenizer_path)
     model_args.vocab_size = tokenizer.n_words
     torch.set_default_tensor_type(torch.cuda.HalfTensor)
@@ -75,7 +69,6 @@
     print(f"Loaded in {time.time() - start_time:.2f} seconds")
     return generator
 
-<<<<<<< HEAD
 generator = None
 
 @app.route("/v1/engines", methods=["GET"])
@@ -122,63 +115,10 @@
 def main(ckpt_dir: str = "../llama_model/7B", tokenizer_path: str = "../llama_model/tokenizer.model"):
     local_rank, world_size = setup_model_parallel()
     if local_rank > 0:
-        sys.stdout = open(os.devnull, 'w')
+        sys.stdout = open(os.devnull, "w")
 
     global generator
     generator = load(ckpt_dir, tokenizer_path, local_rank, world_size)
-=======
-
-def main(
-    ckpt_dir: str,
-    tokenizer_path: str,
-    temperature: float = 0.8,
-    top_p: float = 0.95,
-    max_seq_len: int = 512,
-    max_batch_size: int = 32,
-):
-    local_rank, world_size = setup_model_parallel()
-    if local_rank > 0:
-        sys.stdout = open(os.devnull, "w")
-
-    generator = load(
-        ckpt_dir, tokenizer_path, local_rank, world_size, max_seq_len, max_batch_size
-    )
-
-    prompts = [
-        # For these prompts, the expected answer is the natural continuation of the prompt
-        "I believe the meaning of life is",
-        "Simply put, the theory of relativity states that ",
-        "Building a website can be done in 10 simple steps:\n",
-        # Few shot prompts: https://huggingface.co/blog/few-shot-learning-gpt-neo-and-inference-api
-        """Tweet: "I hate it when my phone battery dies."
-Sentiment: Negative
-###
-Tweet: "My day has been 👍"
-Sentiment: Positive
-###
-Tweet: "This is the link to the article"
-Sentiment: Neutral
-###
-Tweet: "This new music video was incredibile"
-Sentiment:""",
-        """Translate English to French:
-
-sea otter => loutre de mer
-
-peppermint => menthe poivrée
-
-plush girafe => girafe peluche
-
-cheese =>""",
-    ]
-    results = generator.generate(
-        prompts, max_gen_len=256, temperature=temperature, top_p=top_p
-    )
-
-    for result in results:
-        print(result)
-        print("\n==================================\n")
->>>>>>> e6145a03
 
     app.run(host="0.0.0.0", port=1234)
 
